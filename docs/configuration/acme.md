--- conflicted
+++ resolved
@@ -63,7 +63,6 @@
 #
 # acmeLogging = true
 
-<<<<<<< HEAD
 # If true, override certificates in key-value store when using storeconfig.
 #
 # Optional
@@ -71,10 +70,7 @@
 #
 # overrideCertificates = true
 
-# Enable on demand certificate generation.
-=======
 # Deprecated. Enable on demand certificate generation.
->>>>>>> 446d73fc
 #
 # Optional
 # Default: false
